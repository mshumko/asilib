"""
Tests for the asilib.Imagers class.
"""
import matplotlib.testing.decorators
import numpy as np


@matplotlib.testing.decorators.image_comparison(
    baseline_images=['test_donovan_arc_example'],
    tol=10,
    remove_text=True,
    extensions=['png'],
)
def test_donovan_arc_example():
    from datetime import datetime
    import matplotlib.pyplot as plt
    import asilib
    import asilib.map
    import asilib.asi
    time = datetime(2007, 3, 13, 5, 8, 45)
    location_codes = ['FSIM', 'ATHA', 'TPAS', 'SNKQ']
    map_alt = 110
    min_elevation = 2
    ax = asilib.map.create_simple_map(lon_bounds=(-140, -60), lat_bounds=(40, 82))
    _imagers = []
    for location_code in location_codes:
        _imagers.append(asilib.asi.themis(location_code, time=time, alt=map_alt))
    asis = asilib.Imagers(_imagers)
    asis.plot_map(ax=ax, overlap=False, min_elevation=min_elevation)
    ax.set_title('Donovan et al. 2008 | First breakup of an auroral arc')
    return

@matplotlib.testing.decorators.image_comparison(
    baseline_images=['test_plot_bad_image'],
    tol=10,
    remove_text=True,
    extensions=['png'],
)
def test_plot_bad_image():
    """
    There is a bad image in TREX-RGB data taken at PINA. This test will fail
    once the data file is fixed, and this tests the asilib.Imagers() initialization
    with a single asilib.Imager() instance.
    """
    import matplotlib.pyplot as plt

    import asilib
    import asilib.asi

    asi = asilib.asi.trex_rgb('PINA', time='2021-11-04T05:25:00')
    asis = asilib.Imagers(asi)
    _, ax = plt.subplots()
    asis.plot_fisheye(ax)
    return


@matplotlib.testing.decorators.image_comparison(
    baseline_images=['test_plot_fisheye'],
    tol=10,
    remove_text=True,
    extensions=['png'],
)
def test_plot_fisheye():
    from datetime import datetime

    import matplotlib.pyplot as plt
    import asilib
    import asilib.asi

    time = datetime(2007, 3, 13, 5, 8, 45)
    location_codes = ['FSIM', 'ATHA', 'TPAS', 'SNKQ']

    fig, ax = plt.subplots(1, len(location_codes), figsize=(12, 3.5))

    _imagers = []

    for location_code in location_codes:
        _imagers.append(asilib.asi.themis(location_code, time=time))

    for ax_i in ax:
        ax_i.axis('off')

    asis = asilib.Imagers(_imagers)
    asis.plot_fisheye(ax=ax)

    plt.suptitle('Donovan et al. 2008 | First breakup of an auroral arc')
    plt.tight_layout()
    return


def test_get_points():
    from datetime import datetime
    
    import asilib
    import asilib.asi
    
    time = datetime(2007, 3, 13, 5, 8, 45)
    location_codes = ['FSIM', 'ATHA', 'TPAS', 'SNKQ']
    map_alt = 110
    min_elevation = 2
    
    _imagers = []
    
    for location_code in location_codes:
        _imagers.append(asilib.asi.themis(location_code, time=time, alt=map_alt))
    
    asis = asilib.Imagers(_imagers)
    lat_lon_points, intensities = asis.get_points(min_elevation=min_elevation)
    assert lat_lon_points.shape == (174857, 2)
    assert intensities.shape == (174857,)
    np.testing.assert_almost_equal(
        lat_lon_points[:10, :],
        np.array([
            [  54.35538483, -126.76580811],
            [  54.34091568, -126.89642334],
            [  54.32193756, -127.0307312 ],
            [  54.29838562, -127.16894531],
            [  54.27019119, -127.31124878],
            [  54.23726654, -127.45788574],
            [  54.19952011, -127.60906982],
            [  54.15684509, -127.76501465],
            [  54.10913086, -127.92602539],
            [  54.0562439 , -128.09228516]
            ])
    )
    np.testing.assert_almost_equal(
        lat_lon_points[-10:, :],
        np.array([
            [ 64.15480804, -82.1703186 ],
            [ 64.12185669, -82.30700684],
            [ 64.09317017, -82.44506836],
            [ 64.06869507, -82.58477783],
            [ 64.04837036, -82.72647095],
            [ 64.03216553, -82.87042236],
            [ 64.02003479, -83.01693726],
            [ 64.01195526, -83.16635132],
            [ 64.00791168, -83.31893921],
            [ 64.00789642, -83.47509766]
            ])
       )
    np.testing.assert_equal(
        intensities[:10],
        np.array([2823., 2752., 2738., 2738., 2746., 2702., 2685., 2616., 2592., 2569.])
        )
    return

def test_iterate_trex_imagers():
    """
    Test the TREx imagers (time, image) iterations are in sync, and if not, that the image is 
    correctly masked. 
    """
    import asilib
    import asilib.asi

    time_range = ('2023-02-24T05:10', '2023-02-24T05:15')
    # Load all TREx imagers.
    trex_metadata = asilib.asi.trex_rgb_info()
    asis = asilib.Imagers(
        [asilib.asi.trex_rgb(location_code, time_range=time_range) 
        for location_code in trex_metadata['location_code']]
        )

    _guide_times = []
    _times = []
    _images = [] 
    for _guide_time, _asi_times, _asi_images in asis:
        _guide_times.append(_guide_time)
        _times.append(_asi_times)
        _images.append(_asi_images)

    dt = np.full(np.array(_times).shape, np.nan)
    for i, (_guide_time, imager_times_i) in enumerate(zip(_guide_times, _times)):
        dt[i, :] = [(_guide_time-j).total_seconds() for j in imager_times_i]
    
    dt[np.abs(dt) > 3600*24] = np.nan

    assert np.nanmax(np.abs(dt)) == 3.297666  # Maximum unsynchronized time difference.
    assert np.all(~np.isnan(dt[:-1, :]))  # All 
    assert np.all(np.isnan(dt[-1, :]) == np.array([False, False, False,  True, False, False]))
    return

def test_iterate_rego_imagers():
    """
    Test the REGO imagers (time, image) iterations are in sync, and if not, that the image is 
    correctly masked. 

    Event from Panov+2019 https://doi.org/10.1029/2019JA026521
    """
    import asilib
    import asilib.asi

    time_range = ('2016-08-09T08:00', '2016-08-09T08:05')
    
    asis = asilib.Imagers(
        [asilib.asi.rego(location_code, time_range=time_range) 
        for location_code in ['GILL', 'FSMI', 'FSIM']]
        )

    _guide_times = []
    _times = []
    _images = [] 
    for _guide_time, _asi_times, _asi_images in asis:
        _guide_times.append(_guide_time)
        _times.append(_asi_times)
        _images.append(_asi_images)

    dt = np.full(np.array(_times).shape, np.nan)
    for i, (_guide_time, imager_times_i) in enumerate(zip(_guide_times, _times)):
        dt[i, :] = [(_guide_time-j).total_seconds() for j in imager_times_i]

    assert np.max(np.abs(dt)) == 0
    
    # 100 time stamps, 3 imagers, and x- and y- pixels for each image.
    # This will fail if any images are labeled as None. The error is: 
    # "ValueError: setting an array element with a sequence. The requested 
    # array has an inhomogeneous shape after 2 dimensions. The detected 
    # shape was (100, 3) + inhomogeneous part.
    assert np.array(_images).shape == (100, 3, 512, 512)
    return

def test_iterate_themis_imagers():
    """
    Test the THEMIS imagers (time, image) iterations are in sync, and if not, that the image is 
    correctly masked. 

    Event from Panov+2019 https://doi.org/10.1029/2019JA026521
    """
    from datetime import datetime

    import asilib
    import asilib.asi

    time_range = (
        datetime(2007, 3, 13, 5, 5, 0),
        datetime(2007, 3, 13, 5, 10, 0)
        )
    
    asis = asilib.Imagers(
        [asilib.asi.themis(location_code, time_range=time_range) 
        for location_code in ['FSIM', 'ATHA', 'TPAS', 'SNKQ']]
        )

    _guide_times = []
    _times = []
    _images = [] 
    for _guide_time, _asi_times, _asi_images in asis:
        _guide_times.append(_guide_time)
        _times.append(_asi_times)
        _images.append(_asi_images)

    dt = np.full(np.array(_times).shape, np.nan)
    for i, (_guide_time, imager_times_i) in enumerate(zip(_guide_times, _times)):
        dt[i, :] = [(_guide_time-j).total_seconds() for j in imager_times_i]

    assert np.max(np.abs(dt)) == 0.075671
    
    # 100 time stamps, 4 imagers, and x- and y- pixels for each image.
    # This will fail if any images are labeled as None. The error is: 
    # "ValueError: setting an array element with a sequence. The requested 
    # array has an inhomogeneous shape after 2 dimensions. The detected 
    # shape was (100, 3) + inhomogeneous part.
    assert np.array(_images).shape == (100, 4, 256, 256)
    return

def test_animate_map_sync_bug():
    """
    Test Imagers.animate_map() and ensure that the images are all synchronized.
    """
    import asilib
    import asilib.asi

    asi_list = [asilib.asi.themis(location, time_range=('2008-02-11T03:35', '2008-02-11T03:36'))
                for location in ['ATHA', 'FSIM', 'FSMI']]
    asis = asilib.Imagers(asi_list)
    asis.animate_map(overwrite=True)
    return

def test_animate_map():
    """
    Just check that if it crashes or not.
    """
    import asilib
    import asilib.asi

<<<<<<< HEAD
    time_range = ('2021-11-04T06:59', '2021-11-04T07:01')
=======
    time_range = ('2021-11-04T06:59:50', '2021-11-04T07:00:50')
>>>>>>> 28e5e372
    asis = asilib.Imagers(
        [asilib.asi.trex_rgb(location_code, time_range=time_range) 
        for location_code in ['LUCK', 'PINA', 'GILL', 'RABB']]
        )
    asis.animate_map(lon_bounds=(-115, -85), lat_bounds=(43, 63), overwrite=True)
    return

# @matplotlib.testing.decorators.image_comparison(
#     baseline_images=['test_plot_map_eq'],
#     tol=10,
#     remove_text=True,
#     extensions=['png'],
# )
# def test_plot_map_eq():
#     """
#     Test the Imagers.plot_map_eq() method using IGRF.
#     """
#     import asilib
#     import asilib.asi
#     import matplotlib.pyplot as plt

#     time = '2021-11-04T06:59'
#     location_codes = ['GILL']
#     asis = asilib.Imagers(
#         [asilib.asi.trex_rgb(location_code, time=time) 
#         for location_code in location_codes]
#         )
#     fig, ax = plt.subplots()
#     asis.plot_map_eq(ax=ax, b_model="IGRF")
#     return<|MERGE_RESOLUTION|>--- conflicted
+++ resolved
@@ -282,11 +282,7 @@
     import asilib
     import asilib.asi
 
-<<<<<<< HEAD
-    time_range = ('2021-11-04T06:59', '2021-11-04T07:01')
-=======
     time_range = ('2021-11-04T06:59:50', '2021-11-04T07:00:50')
->>>>>>> 28e5e372
     asis = asilib.Imagers(
         [asilib.asi.trex_rgb(location_code, time_range=time_range) 
         for location_code in ['LUCK', 'PINA', 'GILL', 'RABB']]
