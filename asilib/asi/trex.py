--- conflicted
+++ resolved
@@ -399,14 +399,7 @@
     return matched_downloaders2[0].download(save_dir, redownload=redownload)
 
 
-<<<<<<< HEAD
 def _load_rgb_h5(path):
-    # TODO: Move import to the top when the opencv bug is fixed for Linux.
-    import trex_imager_readfile
-
-=======
-def _load_rgb_h5(path, colors):
->>>>>>> d829a28c
     images, meta, problematic_file_list = trex_imager_readfile.read_rgb(
         str(path))
     if len(problematic_file_list):
